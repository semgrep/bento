--- conflicted
+++ resolved
@@ -4,7 +4,7 @@
       |
     5 |   from django.db import models
       |
-      = note: 'django.db.models' imported but unused
+      = note: 'django.db.models' imported but unused              
 
 
 error: r2c.flake8.F401 https://lintlyci.github.io/Flake8Rules/rules/F401.html
@@ -20,14 +20,9 @@
       |
     1 |   #!/usr/bin/env python
       |
-      = note: Shebang is present but the file is not executable.
+      = note: Shebang is present but the file is not executable.  
 
 
 r2c.flake8:
-<<<<<<< HEAD
   F401           2▕▬▬▬▬▬▬▬▬▬▬▬▬▬▬▬▬▬▬▬▬▬▬▬▬▬▬▬▬▬▬▬▬▬▬▬▬▬▬▬▬▬▬▬▬▬▬▬▬▬▬▬▬▬▬▬▬▬▬▬▬
   EXE001         1▕▬▬▬▬▬▬▬▬▬▬▬▬▬▬▬▬▬▬▬▬▬▬▬▬▬▬▬▬▬▬
-=======
-  F401           2▕▬▬▬▬▬▬▬▬▬▬▬▬▬▬▬▬▬▬▬▬▬▬▬▬▬▬▬▬▬▬▬▬▬▬▬▬▬▬▬▬▬▬▬▬▬▬▬▬▬▬
-  EXE001         1▕▬▬▬▬▬▬▬▬▬▬▬▬▬▬▬▬▬▬▬▬▬▬▬▬▬
->>>>>>> d7edd79b
