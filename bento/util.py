from __future__ import unicode_literals

import itertools
import logging
import os
import os.path
import pkgutil
import re
import shutil
import signal
import subprocess
import sys
import threading
import types
from importlib import import_module
from pathlib import Path
from textwrap import wrap as py_wrap
from typing import (
    Any,
    Callable,
    Collection,
    Dict,
    List,
    Optional,
    Pattern,
    TextIO,
    Tuple,
    Type,
    Union,
)

import psutil
import yaml
from click.termui import secho, style
from frozendict import frozendict

import bento.constants as constants

EMPTY_DICT = frozendict({})
MAX_PRINT_WIDTH = 80
<<<<<<< HEAD
=======
MIN_PRINT_WIDTH = 45
>>>>>>> 48931cda
ANSI_WIDTH = 4  # number of characters to emit an ANSI control code
LEADER_CHAR = "․"
SETUP_TEXT = " 🍜 Setting up"
SETUP_WIDTH = len(SETUP_TEXT)
<<<<<<< HEAD
PROGRESS_TEXT = " 🍤 Running".ljust(SETUP_WIDTH, " ")
DONE_TEXT = " 🍱 Done".ljust(SETUP_WIDTH, " ")
SKIP_TEXT = " 👋 Skipped".ljust(SETUP_WIDTH, " ")
=======
PROGRESS_TEXT = "🍤 Running".ljust(SETUP_WIDTH, " ")
DONE_TEXT = "🍱 Done".ljust(SETUP_WIDTH, " ")
SKIP_TEXT = "👋 Skipped".ljust(SETUP_WIDTH, " ")
>>>>>>> 48931cda
RESET_TEXT = "".ljust(SETUP_WIDTH + 1, "\b")  # +1 for emoji width

OSC_8 = "\x1b]8;;"
BEL = "\x07"

LINK_PRINTER_PATTERN = re.compile("(iterm2|gnome-terminal)", re.IGNORECASE)
LINK_WIDTH = 2 * len(OSC_8) + 2 * len(BEL)

AutocompleteSuggestions = List[Union[str, Tuple[str, str]]]


def _calculate_print_width() -> int:
    term_width, _ = shutil.get_terminal_size((MAX_PRINT_WIDTH, 0))
    return max(min(MAX_PRINT_WIDTH, term_width), MIN_PRINT_WIDTH)


PRINT_WIDTH = _calculate_print_width()


def read_global_config() -> Optional[Dict[str, Any]]:
    if not os.path.exists(constants.GLOBAL_CONFIG_PATH):
        return None

    with open(constants.GLOBAL_CONFIG_PATH, "r") as yaml_file:
        try:
            return yaml.safe_load(yaml_file)
        except Exception:
            logging.warning("Invalid global config file found")
            return None


def persist_global_config(global_config: Dict[str, Any]) -> None:
    os.makedirs(constants.GLOBAL_CONFIG_DIR, exist_ok=True)
    with open(constants.GLOBAL_CONFIG_PATH, "w+") as yaml_file:
        yaml.safe_dump(global_config, yaml_file)

    logging.info(f"Updated user configs at {constants.GLOBAL_CONFIG_PATH}.")


def fetch_line_in_file(path: Path, line_number: int) -> Optional[str]:
    """
    `line_number` is one-indexed! Returns the line if it can be found, returns None if the path doesn't exist
    """
    if not path.exists():
        return None
    with path.open(buffering=1) as fin:  # buffering=1 turns on line-level reads
        return next(itertools.islice(fin, line_number - 1, line_number), None)


def for_name(name: str) -> Type:
    """
    Reflectively obtains a type from a python identifier

    E.g.
        for_name("bento.extra.eslint.EslintTool")
    returns the EslintTool type

    Parameters:
        name (str): The type name, as a python fully qualified identifier
    """
    module_name, class_name = name.rsplit(".", 1)
    mod = import_module(module_name)
    return getattr(mod, class_name)


def is_child_process_of(pattern: Pattern) -> bool:
    """
    Returns true iff this process is a child process of a process whose name matches pattern
    """
    me = psutil.Process()
    parents = me.parents()
    matches = iter(0 for p in parents if pattern.search(p.name()))
    return next(matches, None) is not None


DO_PRINT_LINKS = is_child_process_of(LINK_PRINTER_PATTERN)


def package_subclasses(tpe: Type, pkg_path: str) -> List[Type]:
    """
    Finds all subtypes of a type within a module path, relative to this module

    Parameters:
        tpe: The parent type
        pkg_path: The path to search, written as a python identifier (e.g. bento.extra)

    Returns:
        A list of all subtypes
    """
    walk_path = os.path.join(
        os.path.dirname(__file__), os.path.pardir, *pkg_path.split(".")
    )
    for (_, name, ispkg) in pkgutil.walk_packages([walk_path]):
        if name != "setup" and not ispkg:
            import_module(f"{pkg_path}.{name}", __package__)

    return tpe.__subclasses__()


def less(
    output: Collection[Collection[str]], pager: bool = True, overrun_pages: int = 0
) -> None:
    """
    Possibly prints a string through less.

    Parameters:
        pager: If false, the string is always echoed directly to stdout
        overrun_pages: Minimum number of pages in output before paging is triggered (paging is never triggered if
                       less than or equal to 0)
    """
    use_echo = False
    text = (line for o in output for line in o)
    text_len = sum(len(o) for o in output)

    # In order to prevent an early pager exit from killing the CLI,
    # we must both ignore the resulting SIGPIPE and BrokenPipeError
    def drop_sig(signal: int, frame: Optional[types.FrameType]) -> None:
        pass

    if not pager or not sys.stdout.isatty():
        use_echo = True

    if not use_echo:
        _, height = shutil.get_terminal_size()
        if text_len < height * overrun_pages:
            use_echo = True

    if use_echo:
        for t in text:
            secho(t)
    else:
        # NOTE: Using signal.SIG_IGN here DOES NOT IGNORE the resulting SIGPIPE
        signal.signal(signal.SIGPIPE, drop_sig)
        try:
            process = subprocess.Popen(["less", "-r"], stdin=subprocess.PIPE)
            for ix, t in enumerate(text):
                process.stdin.write(bytearray(t, "utf8"))
                if ix != text_len - 1:
                    process.stdin.write(bytearray("\n", "utf8"))
            process.communicate()
        except BrokenPipeError:
            pass
        finally:
            signal.signal(signal.SIGPIPE, signal.SIG_DFL)


def wrap(text: str, extra: int = 0) -> str:
    """
    Wraps text to (one character less than) the screen print width

    :param text: The text to wrap
    :param extra: Any extra width to apply
    """
    return "\n".join(py_wrap(text, PRINT_WIDTH - 1 + extra))


def echo_error(text: str, indent: str = "") -> None:
    logging.error(text)
    secho(wrap(f"{indent}✘ {text}"), fg=Colors.ERROR, err=True)


def echo_warning(text: str, indent: str = "") -> None:
    logging.warning(text)
    secho(wrap(f"{indent}⚠ {text}"), fg=Colors.WARNING, err=True)


def echo_success(text: str, indent: str = "") -> None:
    logging.info(text)
    secho(wrap(f"{indent}✔ {text}"), fg=Colors.SUCCESS, err=True)


def echo_box(text: str) -> None:
    """
    Prints text bold, in a header box

    By default, the box is PRINT_WIDTH characters wide, unless the text is too
    long for the box, in which case the box is extended to fit.
    """
    lines = text.split("\n")
    max_len = max(len(l) for l in lines)
    max_len = max(PRINT_WIDTH - 4, max_len)
    hrule = "".ljust(max_len + 2, "─")
    echo_newline()
    secho(f"╭{hrule}╮", err=True)
    for l in lines:
        p = style(f"{l:^{max_len}s}", bold=True)
        secho(f"│ {p} │", err=True)
    secho(f"╰{hrule}╯", err=True)


def echo_newline() -> None:
    """
    Prints an informational newline (printed to stderr)
    """
    secho("", err=True)
<<<<<<< HEAD
=======


def echo_styles(*parts: str) -> None:
    """
    Echoes concatenated styled parts to stderr
>>>>>>> 48931cda

    :param parts: List of strings to print
    """
    for p in parts:
        if isinstance(p, str):
            secho(p, nl=False, err=True)
    echo_newline()

<<<<<<< HEAD
def echo_styles(*parts: str) -> None:
    """
    Echoes concatenated styled parts to stderr

    :param parts: List of strings to print
    """
    for p in parts:
        if isinstance(p, str):
            secho(p, nl=False, err=True)
    echo_newline()

=======
>>>>>>> 48931cda

def echo_next_step(desc: str, cmd: str) -> None:
    """
    Echoes a 'next step' to perform, with styling.

    E.g.

      ◦ To archive results, run $ bento archive

    :param desc: The step description
    :param cmd: The command that the user should run
    """
    echo_styles("◦ ", style(f"{desc}, run $ ", dim=True), cmd, style(".", dim=True))


<<<<<<< HEAD
def wrap(text: str, extra: int = 0) -> str:
    """
    Wraps text to (one character less than) the screen print width

    :param text: The text to wrap
    :param extra: Any extra width to apply
    """
    return "\n".join(py_wrap(text, PRINT_WIDTH - 1 + extra))


=======
>>>>>>> 48931cda
def wrap_link(text: str, extra: int, *links: Tuple[str, str], **kwargs: Any) -> str:
    """
    Wraps text. Text may include one or more links.

    :param text: Unlinked text
    :param links: Tuples of (anchor text, target)
    :param extra: Any extra width to apply
    :param kwargs: Styling rules passed to text
    """
<<<<<<< HEAD
    wrapped = wrap(text, extra)
    with_locs = sorted(
        [(wrapped.find(anchor), anchor, href) for anchor, href in links],
        key=(lambda t: t[0]),
    )
    out = ""
    current = 0
    for loc, anchor, href in with_locs:
        out += style(wrapped[current:loc], **kwargs)
        out += render_link(anchor, href, print_alternative=False)
=======

    wrapped = wrap(text, extra)

    def find_loc(anchor: str) -> Tuple[int, str]:
        """
        Finds the position of the anchor string in the wrapped text

        Note that the anchor string itself may be wrapped, so we return
        both the position, and the value of the (possibly wrapped) anchor string.
        """
        pos = wrapped.find(anchor)
        if pos < 0:
            # Text was likely wrapped
            anchor_it = [
                f"{anchor[:ix].rstrip()}\n{anchor[ix:]}" for ix in range(len(anchor))
            ]
            pos_it = ((wrapped.find(a), a) for a in anchor_it)
            pos, anchor = next(((p, a) for p, a in pos_it if p > 0), (-1, anchor))
            if pos < 0:
                raise ValueError(f"'{anchor}' does not appear in '{text}'")
        return pos, anchor

    with_locs = sorted(
        [(find_loc(anchor), href) for anchor, href in links], key=(lambda t: t[0][0])
    )
    out = ""
    current = 0
    for loc_anchor, href in with_locs:
        loc, anchor = loc_anchor
        out += style(wrapped[current:loc], **kwargs)
        out += render_link(anchor, href, print_alternative=False, pipe=sys.stderr)
>>>>>>> 48931cda
        current = loc + len(anchor)
    out += style(wrapped[current:], **kwargs)
    return out


def echo_wrap(text: str, **kwargs: Any) -> None:
    """Prints a wrapped paragraph"""
    secho(wrap(text), err=True, **kwargs)


def echo_progress(text: str, extra: int = 0, skip: bool = False) -> Callable[[], None]:
    """
    Prints a binary in-progress / done bar

    Usage example:
      mark_done = echo_progress("Installing foo")
      install_foo()
      mark_done()

    :param extra: Number of unprinted characters in text (each ANSI code point is 4 characters)
    :param skip: If true, "Skipped" is printed instead, and callback is a no-op
    """
<<<<<<< HEAD
    width = PRINT_WIDTH - 2 - SETUP_WIDTH + ANSI_WIDTH + extra
=======
    width = PRINT_WIDTH - 3 - SETUP_WIDTH + ANSI_WIDTH + extra
>>>>>>> 48931cda
    logging.info(text)
    leader = style("".ljust(width - len(text), LEADER_CHAR), dim=True)

    if skip:
<<<<<<< HEAD
        secho(f"{text}{leader}{style(SKIP_TEXT, dim=True)}", err=True, dim=True)
        return lambda: None
    else:
        secho(f"{text}{leader}{SETUP_TEXT}", nl=False, err=True, dim=True)
=======
        secho(f"{text}{leader} {style(SKIP_TEXT, dim=True)}", err=True, dim=True)
        return lambda: None
    else:
        secho(f"{text}{leader} {SETUP_TEXT}", nl=False, err=True, dim=True)
>>>>>>> 48931cda
        return lambda: secho(f"{RESET_TEXT}{DONE_TEXT}", err=True, dim=True)


def render_link(
    text: str,
    href: Optional[str],
    print_alternative: bool = True,
    width: Optional[int] = None,
<<<<<<< HEAD
=======
    pipe: TextIO = sys.stdout,
>>>>>>> 48931cda
) -> str:
    """
    Prints a clickable hyperlink output if in a tty; otherwise just prints a text link

    :param text: The link anchor text
    :param href: The href, if exists
    :param print_alternative: If true, only emits link if OSC8 links are supported, otherwise prints href after text
    :param width: Minimum link width
<<<<<<< HEAD
=======
    :param pipe: The text IO via which this link will be emitted
>>>>>>> 48931cda
    :return: The rendered link
    """
    is_rendered = False
    if href:  # Don't render if href is None or empty
<<<<<<< HEAD
        if sys.stdout.isatty() and DO_PRINT_LINKS:
=======
        if pipe.isatty() and DO_PRINT_LINKS:
>>>>>>> 48931cda
            text = f"{OSC_8}{href}{BEL}{text}{OSC_8}{BEL}"
            is_rendered = True
            if width:
                width += LINK_WIDTH + len(href)
        elif print_alternative:
            text = f"{text} {href}"

    if width:
        text = text.ljust(width)

    # Coloring has to occur after justification
    if is_rendered:
        text = style(text, fg=Colors.LINK)

    return text


# Taken from http://www.madhur.co.in/blog/2015/11/02/countdownlatch-python.html
class CountDownLatch(object):
    def __init__(self, count: int = 1):
        self.count = count
        self.lock = threading.Condition()

    def count_down(self) -> None:
        with self.lock:
            self.count -= 1
            if self.count <= 0:
                self.lock.notifyAll()

    def wait_for(self) -> None:
        with self.lock:
            while self.count > 0:
                self.lock.wait()


class Colors:
    LINK = "bright_blue"
    STATUS = "bright_blue"  # Deprecated in favor of bold / dim
    ERROR = "red"
    WARNING = "yellow"
    SUCCESS = "green"<|MERGE_RESOLUTION|>--- conflicted
+++ resolved
@@ -38,23 +38,14 @@
 
 EMPTY_DICT = frozendict({})
 MAX_PRINT_WIDTH = 80
-<<<<<<< HEAD
-=======
 MIN_PRINT_WIDTH = 45
->>>>>>> 48931cda
 ANSI_WIDTH = 4  # number of characters to emit an ANSI control code
 LEADER_CHAR = "․"
-SETUP_TEXT = " 🍜 Setting up"
+SETUP_TEXT = "🍜 Setting up"
 SETUP_WIDTH = len(SETUP_TEXT)
-<<<<<<< HEAD
-PROGRESS_TEXT = " 🍤 Running".ljust(SETUP_WIDTH, " ")
-DONE_TEXT = " 🍱 Done".ljust(SETUP_WIDTH, " ")
-SKIP_TEXT = " 👋 Skipped".ljust(SETUP_WIDTH, " ")
-=======
 PROGRESS_TEXT = "🍤 Running".ljust(SETUP_WIDTH, " ")
 DONE_TEXT = "🍱 Done".ljust(SETUP_WIDTH, " ")
 SKIP_TEXT = "👋 Skipped".ljust(SETUP_WIDTH, " ")
->>>>>>> 48931cda
 RESET_TEXT = "".ljust(SETUP_WIDTH + 1, "\b")  # +1 for emoji width
 
 OSC_8 = "\x1b]8;;"
@@ -250,14 +241,11 @@
     Prints an informational newline (printed to stderr)
     """
     secho("", err=True)
-<<<<<<< HEAD
-=======
 
 
 def echo_styles(*parts: str) -> None:
     """
     Echoes concatenated styled parts to stderr
->>>>>>> 48931cda
 
     :param parts: List of strings to print
     """
@@ -266,20 +254,6 @@
             secho(p, nl=False, err=True)
     echo_newline()
 
-<<<<<<< HEAD
-def echo_styles(*parts: str) -> None:
-    """
-    Echoes concatenated styled parts to stderr
-
-    :param parts: List of strings to print
-    """
-    for p in parts:
-        if isinstance(p, str):
-            secho(p, nl=False, err=True)
-    echo_newline()
-
-=======
->>>>>>> 48931cda
 
 def echo_next_step(desc: str, cmd: str) -> None:
     """
@@ -295,19 +269,6 @@
     echo_styles("◦ ", style(f"{desc}, run $ ", dim=True), cmd, style(".", dim=True))
 
 
-<<<<<<< HEAD
-def wrap(text: str, extra: int = 0) -> str:
-    """
-    Wraps text to (one character less than) the screen print width
-
-    :param text: The text to wrap
-    :param extra: Any extra width to apply
-    """
-    return "\n".join(py_wrap(text, PRINT_WIDTH - 1 + extra))
-
-
-=======
->>>>>>> 48931cda
 def wrap_link(text: str, extra: int, *links: Tuple[str, str], **kwargs: Any) -> str:
     """
     Wraps text. Text may include one or more links.
@@ -317,18 +278,6 @@
     :param extra: Any extra width to apply
     :param kwargs: Styling rules passed to text
     """
-<<<<<<< HEAD
-    wrapped = wrap(text, extra)
-    with_locs = sorted(
-        [(wrapped.find(anchor), anchor, href) for anchor, href in links],
-        key=(lambda t: t[0]),
-    )
-    out = ""
-    current = 0
-    for loc, anchor, href in with_locs:
-        out += style(wrapped[current:loc], **kwargs)
-        out += render_link(anchor, href, print_alternative=False)
-=======
 
     wrapped = wrap(text, extra)
 
@@ -360,7 +309,6 @@
         loc, anchor = loc_anchor
         out += style(wrapped[current:loc], **kwargs)
         out += render_link(anchor, href, print_alternative=False, pipe=sys.stderr)
->>>>>>> 48931cda
         current = loc + len(anchor)
     out += style(wrapped[current:], **kwargs)
     return out
@@ -383,26 +331,15 @@
     :param extra: Number of unprinted characters in text (each ANSI code point is 4 characters)
     :param skip: If true, "Skipped" is printed instead, and callback is a no-op
     """
-<<<<<<< HEAD
-    width = PRINT_WIDTH - 2 - SETUP_WIDTH + ANSI_WIDTH + extra
-=======
     width = PRINT_WIDTH - 3 - SETUP_WIDTH + ANSI_WIDTH + extra
->>>>>>> 48931cda
     logging.info(text)
     leader = style("".ljust(width - len(text), LEADER_CHAR), dim=True)
 
     if skip:
-<<<<<<< HEAD
-        secho(f"{text}{leader}{style(SKIP_TEXT, dim=True)}", err=True, dim=True)
-        return lambda: None
-    else:
-        secho(f"{text}{leader}{SETUP_TEXT}", nl=False, err=True, dim=True)
-=======
         secho(f"{text}{leader} {style(SKIP_TEXT, dim=True)}", err=True, dim=True)
         return lambda: None
     else:
         secho(f"{text}{leader} {SETUP_TEXT}", nl=False, err=True, dim=True)
->>>>>>> 48931cda
         return lambda: secho(f"{RESET_TEXT}{DONE_TEXT}", err=True, dim=True)
 
 
@@ -411,10 +348,7 @@
     href: Optional[str],
     print_alternative: bool = True,
     width: Optional[int] = None,
-<<<<<<< HEAD
-=======
     pipe: TextIO = sys.stdout,
->>>>>>> 48931cda
 ) -> str:
     """
     Prints a clickable hyperlink output if in a tty; otherwise just prints a text link
@@ -423,19 +357,12 @@
     :param href: The href, if exists
     :param print_alternative: If true, only emits link if OSC8 links are supported, otherwise prints href after text
     :param width: Minimum link width
-<<<<<<< HEAD
-=======
     :param pipe: The text IO via which this link will be emitted
->>>>>>> 48931cda
     :return: The rendered link
     """
     is_rendered = False
     if href:  # Don't render if href is None or empty
-<<<<<<< HEAD
-        if sys.stdout.isatty() and DO_PRINT_LINKS:
-=======
         if pipe.isatty() and DO_PRINT_LINKS:
->>>>>>> 48931cda
             text = f"{OSC_8}{href}{BEL}{text}{OSC_8}{BEL}"
             is_rendered = True
             if width:
