--- conflicted
+++ resolved
@@ -8,11 +8,8 @@
 import signal
 import subprocess
 import sys
-<<<<<<< HEAD
+import threading
 import types
-=======
-import threading
->>>>>>> 35468864
 from importlib import import_module
 from typing import Collection, List, Optional, Pattern, Type
 
@@ -122,10 +119,7 @@
 
 
 def echo_success(text: str, indent: str = "") -> None:
-<<<<<<< HEAD
     logging.info(text)
-    click.secho(f"{indent}✔ {text}", fg="green", err=True)
-=======
     click.secho(f"{indent}✔ {text}", fg="green", err=True)
 
 
@@ -135,14 +129,13 @@
         self.count = count
         self.lock = threading.Condition()
 
-    def count_down(self):
+    def count_down(self) -> None:
         with self.lock:
             self.count -= 1
             if self.count <= 0:
                 self.lock.notifyAll()
 
-    def wait_for(self):
+    def wait_for(self) -> None:
         with self.lock:
             while self.count > 0:
-                self.lock.wait()
->>>>>>> 35468864
+                self.lock.wait()