--- conflicted
+++ resolved
@@ -1,26 +1,7 @@
-<<<<<<< HEAD
-import json
-import logging
-import os
-import re
-import uuid
-from pathlib import Path, PurePath
-from typing import TYPE_CHECKING, Iterable, List, Pattern, Type
-
-from bento.extra.docker import DOCKER_INSTALLED, copy_into_container, get_docker_client
-from bento.parser import Parser
-from bento.tool import JsonR, JsonTool
-from bento.util import fetch_line_in_file
-from bento.violation import Violation
-=======
 from typing import Type
 
 from bento.extra.base_sgrep import BaseSgrepParser, BaseSgrepTool
 from bento.tool import Parser
->>>>>>> 26b3489a
-
-if TYPE_CHECKING:
-    from docker.models.containers import Container
 
 
 class R2cCheckRegistryParser(BaseSgrepParser):
@@ -31,127 +12,15 @@
 
 class R2cCheckRegistryTool(BaseSgrepTool):
     TOOL_ID = "r2c.registry.latest"
-<<<<<<< HEAD
-    DOCKER_IMAGE = "returntocorp/sgrep:0.4.6"
-    CONTAINER_NAME = f"bento-sgrep-daemon-{str(uuid.uuid4())[:8]}"
-    FILE_NAME_FILTER = re.compile(r".*")
-
-    @property
-    def file_name_filter(self) -> Pattern:
-        return self.FILE_NAME_FILTER
-
-    @property
-    def project_name(self) -> str:
-        return "Python/JS"
-=======
     CONFIG = "https://r2c.dev/default-r2c-checks"
     PARSER = R2cCheckRegistryParser
->>>>>>> 26b3489a
 
     @classmethod
     def tool_id(cls) -> str:
         return cls.TOOL_ID
 
-<<<<<<< HEAD
-    @classmethod
-    def tool_desc(cls) -> str:
-        return "Runs checks from r2c's check registry (experimental; requires Docker)"
-
-    @property
-    def use_remote_docker(self) -> bool:
-        """Return whether the Docker daemon is remote.
-        
-        We need to know because volume mounting doesn't work with remote daemons.
-        """
-        return os.getenv("R2C_USE_REMOTE_DOCKER", "0") == "1"
-
-    def setup(self) -> None:
-        self.prepull_image()
-        if self.use_remote_docker:
-            self.get_or_start_daemon()
-
-    def prepull_image(self) -> None:
-        client = get_docker_client()
-
-        if not any(i for i in client.images.list() if self.DOCKER_IMAGE in i.tags):
-            client.images.pull(self.DOCKER_IMAGE)
-            logging.info(f"Pre-pulled {self.TOOL_ID} image")
-
-    def get_or_start_daemon(self) -> "Container":
-        client = get_docker_client()
-
-        our_containers = client.containers.list(
-            filters={"name": self.CONTAINER_NAME, "status": "running"}
-        )
-        if our_containers:
-            logging.info(f"using existing {self.TOOL_ID} container")
-            return our_containers[0]
-
-        logging.info(f"starting new {self.TOOL_ID} container")
-        container: "Container" = client.containers.run(  # type: ignore
-            self.DOCKER_IMAGE,
-            entrypoint=["sleep"],
-            command=[f"{24 * 60 * 60}"],
-            auto_remove=True,
-            name=self.CONTAINER_NAME,
-            detach=True,
-        )
-        logging.info(f"started container: {container!r}")
-
-        return container
-
-    def run(self, files: Iterable[str]) -> JsonR:
-        targets = [str(PurePath(p).relative_to(self.base_path)) for p in files]
-        command = [
-            "--config=https://r2c.dev/default-r2c-checks",
-            "--json",
-            "--skip-pattern-validation",
-            *targets,
-        ]
-
-        output_raw = (
-            self.exec_remotely(command, targets)
-            if self.use_remote_docker
-            else self.exec_locally(command)
-        )
-
-        output_str = output_raw.decode("utf-8").strip()
-        output = json.loads(output_str)
-        return output.get("results", [])
-
-    def exec_locally(self, command: Iterable[str]) -> bytes:
-        """Run the sgrep command with volume mounting.
-        
-        This is faster, but doesn't work with remote Docker daemons.
-        """
-        client = get_docker_client()
-
-        vols = {str(self.base_path): {"bind": "/home/repo", "mode": "ro"}}
-        return client.containers.run(  # type: ignore
-            self.DOCKER_IMAGE, auto_remove=True, volumes=vols, command=command
-        )
-
-    def exec_remotely(self, command: Iterable[str], targets: Iterable[str]) -> bytes:
-        """Run the sgrep command with target file copying.
-        
-        This is slower, but works with remote Docker daemons.
-        """
-        container = self.get_or_start_daemon()
-
-        copy_into_container(targets, container, "/home/repo")
-
-        output_raw: bytes = container.exec_run(  # type: ignore
-            ["/bin/sgrep-lint", *command], stderr=False
-        ).output
-        container.stop()
-        return output_raw
-
-    def matches_project(self, files: Iterable[Path]) -> bool:
-        return DOCKER_INSTALLED.value
-=======
     def get_config_str(self) -> str:
         return self.CONFIG
->>>>>>> 26b3489a
 
     @property
     def parser_type(self) -> Type[Parser]:
