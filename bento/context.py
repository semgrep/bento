import logging
import time
from datetime import datetime
from typing import Any, Dict, Iterator, List, Optional, Tuple, Type

import attr

import bento.extra
import bento.formatter
from bento.base_context import BaseContext
from bento.formatter import Formatter
from bento.tool import Tool
from bento.util import echo_error


@attr.s(repr=False)
class Context(BaseContext):
    _formatters = attr.ib(type=List[Formatter], default=None, init=False)
    _start = attr.ib(type=float, default=time.time(), init=False)
    _user_start = attr.ib(type=float, default=None, init=False)
    _user_duration = attr.ib(type=float, default=0.0, init=False)
    _timestamp = attr.ib(
        type=str, default=str(datetime.utcnow().isoformat("T")), init=False
    )
    _tool_inventory = attr.ib(type=Dict[str, Type[Tool]], init=False, default=None)
    _tools = attr.ib(type=Dict[str, Tool], init=False, default=None)
<<<<<<< HEAD
    _configured_tools = attr.ib(type=Dict[str, Tool], init=False, default=None)
=======
    _configured_tools = attr.ib(
        type=Optional[Dict[str, Tool]], init=False, default=None
    )
>>>>>>> 48931cda

    def __repr__(self) -> str:
        return f"Context({self.base_path})"

    @property
    def formatters(self) -> List[Formatter]:
        if self._formatters is None:
            self._formatters = self._load_formatters()
        return self._formatters

    @property
    def tools(self) -> Dict[str, Tool]:
        """
        Returns all enabled tools
        """
        if self._tools is None:
            self._tools = self._load_enabled_tools()
        return self._tools

    @property
    def configured_tools(self) -> Dict[str, Tool]:
        """
        Returns all configured tools (whether or not they are disabled)
        """
        if self._configured_tools is None:
            self._configured_tools = self._load_configured_tools()
        return self._configured_tools

    @property
    def tool_inventory(self) -> Dict[str, Type[Tool]]:
        if self._tool_inventory is None:
            self._tool_inventory = self._load_tool_inventory()
        return self._tool_inventory

    @property
    def timestamp(self) -> str:
        return self._timestamp

    def elapsed(self) -> float:
        return time.time() - self._start

    def user_duration(self) -> Optional[float]:
        """
        Returns elapsed time in seconds since formatter was opened
        """
        return self._user_duration

    def tool(self, tool_id: str) -> Tool:
        """
        Returns a specific configured tool

        Raises:
            AttributeError: If the requested tool is not configured
        """
        tt = self.tools
        if tool_id not in tt:
            raise AttributeError(f"{tool_id} not one of {', '.join(tt.keys())}")
        return tt[tool_id]

    def start_user_timer(self) -> None:
        self._user_start = time.perf_counter()

    def stop_user_timer(self) -> None:
        if self._user_start is None:
            return
        self._user_duration += time.perf_counter() - self._user_start

    def _load_tool_inventory(self) -> Dict[str, Type[Tool]]:
        """
        Loads all tools in the module into a dictionary indexed by tool_id
        """
        all_tools = {}
        for tt in bento.extra.TOOLS:
            tool_id = tt.tool_id()
            all_tools[tool_id] = tt
        logging.debug(f"Known tool IDs are {', '.join(all_tools.keys())}")
        return all_tools

    def _load_enabled_tools(self) -> Dict[str, Tool]:
        """
        Returns a list of this project's enabled tools
        These are the tools in the configuration file that do
        not have "run" option set to False
        """
        tools: Dict[str, Tool] = {}
        inventory = self.tool_inventory
        for tn, tool_config in self.config["tools"].items():
            if "run" in tool_config and not tool_config["run"]:
                continue

            ti = inventory.get(tn, None)
            if not ti:
                # TODO: Move to display layer
                echo_error(f"No tool named '{tn}' could be found")
                continue

            tools[tn] = ti(self)

        return tools

    def _load_configured_tools(self) -> Dict[str, Tool]:
        """
        Returns list of this project's configured tools (disabled and enabled)
        """
        tools: Dict[str, Tool] = {}
        inventory = self.tool_inventory
        for tn in self.config["tools"].keys():
            ti = inventory.get(tn, None)
            if not ti:
                # TODO: Move to display layer
                echo_error(f"No tool named '{tn}' could be found")
                continue

            tools[tn] = ti(self)

        return tools

    def _load_formatters(self) -> List[Formatter]:
        """
        Returns this project's configured formatter
        """
        if "formatter" not in self.config:
            return [bento.formatter.stylish.Stylish()]
        else:
            FormatterConfig = Dict[str, Any]
            FormatterSpec = Tuple[str, FormatterConfig]

            cfg = self.config["formatter"]

            # Before 0.6, configuration is a simple (unordered) dictionary:
            it: Iterator[FormatterSpec]
            if isinstance(cfg, dict):
                it = iter(cfg.items())
            # After 0.6, configuration is ordered list of dictionaries,
            # Convert to ordered list of tuples.
            else:
                it = (next(iter(f.items())) for f in cfg)

            return [bento.formatter.for_name(f_class, cfg) for f_class, cfg in it]<|MERGE_RESOLUTION|>--- conflicted
+++ resolved
@@ -24,13 +24,9 @@
     )
     _tool_inventory = attr.ib(type=Dict[str, Type[Tool]], init=False, default=None)
     _tools = attr.ib(type=Dict[str, Tool], init=False, default=None)
-<<<<<<< HEAD
-    _configured_tools = attr.ib(type=Dict[str, Tool], init=False, default=None)
-=======
     _configured_tools = attr.ib(
         type=Optional[Dict[str, Tool]], init=False, default=None
     )
->>>>>>> 48931cda
 
     def __repr__(self) -> str:
         return f"Context({self.base_path})"
