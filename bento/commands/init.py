--- conflicted
+++ resolved
@@ -4,11 +4,7 @@
 import subprocess
 import sys
 from pathlib import Path
-<<<<<<< HEAD
-from typing import Optional, Union
-=======
 from typing import Callable, Optional, Union
->>>>>>> 48931cda
 
 import attr
 import click
@@ -21,87 +17,6 @@
 from bento.commands.check import check
 from bento.context import Context
 from bento.decorators import with_metrics
-<<<<<<< HEAD
-from bento.util import (
-    ANSI_WIDTH,
-    LEADER_CHAR,
-    PRINT_WIDTH,
-    echo_box,
-    echo_error,
-    echo_newline,
-    echo_progress,
-    echo_warning,
-    echo_wrap,
-    wrap,
-    wrap_link,
-)
-
-FNAME_STATUS_EXTRA = (
-    2 * ANSI_WIDTH
-)  # Extra print width for progress bars with filenames
-
-
-def _dim_filename(path: Union[Path, str]) -> str:
-    return f"{click.style(str(path), bold=True, dim=True)}"
-
-
-def _query_gitignore_update(context: Context) -> Optional[Path]:
-    """
-    Determines if gitignore should be updated by init
-
-    Requirements:
-    - Interactive terminal
-    - Git project
-    - .gitignore exists
-    - bento/ not in .gitignore
-    - User agrees
-
-    :return: The path to update, or None if no update should occur
-    """
-    r = bento.git.repo(context.base_path)
-    if sys.stderr.isatty() and sys.stdin.isatty() and r:
-        ignore_file = Path(r.working_tree_dir) / ".gitignore"
-        has_ignore = None
-        if ignore_file.exists():
-            with ignore_file.open("r") as fd:
-                has_ignore = next(filter(lambda l: l.rstrip() == ".bento/", fd), None)
-        if has_ignore is None:
-            confirm_text = wrap(
-                f"""Some Bento files should be excluded from version control.
-Should Bento append them to your {click.style('.gitignore?', bold=True)}"""
-            )
-            if click.confirm(confirm_text, default=True, err=True):
-                echo_newline()
-                return ignore_file
-            echo_newline()
-    return None
-
-
-def _install_config_if_not_exists(context: Context) -> bool:
-    """
-    Installs .bento.yml if one does not already exist
-
-    :return: whether a config was installed
-    """
-    config_path = context.config_path
-    pretty_path = context.pretty_path(config_path)
-    progress_text = f"Creating default configuration at {_dim_filename(pretty_path)}"
-    if not config_path.exists():
-        on_done = echo_progress(progress_text, extra=FNAME_STATUS_EXTRA)
-        with (
-            open(os.path.join(os.path.dirname(__file__), "../configs/default.yml"))
-        ) as template:
-            yml = yaml.safe_load(template)
-        for tid, tool in context.tool_inventory.items():
-            if not tool.matches_project(context) and tid in yml["tools"]:
-                del yml["tools"][tid]
-        logging.debug(
-            f"Matching tools for this project: {', '.join(yml['tools'].keys())}"
-        )
-        if yml["tools"]:
-            with config_path.open("w") as config_file:
-                yaml.safe_dump(yml, stream=config_file)
-=======
 from bento.renderer import Renderer
 
 
@@ -217,105 +132,10 @@
                         for e in extras:
                             ignore_file.write(e)
 
->>>>>>> 48931cda
             on_done()
             logging.info(f"Created {pretty_path}.")
             return True
         else:
-<<<<<<< HEAD
-            logging.warning("No tools match this project")
-            echo_error("Bento can't identify this project.")
-            sys.exit(3)
-    else:
-        echo_progress(progress_text, extra=FNAME_STATUS_EXTRA, skip=True)
-        return False
-
-
-def _install_ignore_if_not_exists(context: Context) -> bool:
-    """
-    Installs .bentoignore if it does not already exist
-
-    :return: whether .bentoignore was created
-    """
-    pretty_path = context.pretty_path(context.ignore_file_path)
-    progress_text = f"Creating default ignore file at {_dim_filename(pretty_path)}"
-    if not context.ignore_file_path.exists():
-        on_done = echo_progress(progress_text, extra=FNAME_STATUS_EXTRA)
-        templates_path = Path(os.path.dirname(__file__)) / ".." / "configs"
-        shutil.copy(templates_path / ".bentoignore", context.ignore_file_path)
-
-        gitignore_added = False
-
-        # If we're in a git repo with a .gitignore, add it to .bentoignore
-        repo = bento.git.repo()
-        if repo:
-            path_to_gitignore = (
-                Path(os.path.relpath(repo.working_tree_dir, context.base_path))
-                / ".gitignore"
-            )
-            if path_to_gitignore.exists():
-                with context.ignore_file_path.open("a") as ignore_file:
-                    ignore_file.write(f":include {path_to_gitignore}\n")
-                gitignore_added = True
-
-        # Otherwise, add the contents of configs/extra-ignore-patterns
-        if not gitignore_added:
-            with (templates_path / "extra-ignore-patterns").open() as extras:
-                with context.ignore_file_path.open("a") as ignore_file:
-                    for e in extras:
-                        ignore_file.write(e)
-
-        on_done()
-        logging.info(f"Created {pretty_path}.")
-        return True
-    else:
-        echo_progress(progress_text, extra=FNAME_STATUS_EXTRA, skip=True)
-        return False
-
-
-def _update_gitignore_if_necessary(ignore_path: Optional[Path]) -> None:
-    """Adds bento patterns to project .gitignore if _query_gitignore_update returned a Path"""
-    progress_text = f"Updating {_dim_filename('.gitignore')}"
-    if ignore_path:
-        on_done = echo_progress(progress_text, extra=FNAME_STATUS_EXTRA)
-        with ignore_path.open("a") as fd:
-            fd.write(
-                "\n# Ignore bento tool run paths (this line added by `bento init`)\n.bento/\n"
-            )
-        on_done()
-        logging.info("Added '.bento/' to your .gitignore.")
-    else:
-        echo_progress(progress_text, extra=FNAME_STATUS_EXTRA, skip=True)
-
-
-def _maybe_clean_tools(context: Context, clean: bool) -> None:
-    """If clean flag is passed, cleans tool installation"""
-    if clean:
-        echo_warning(f"Reinstalling tools due to passed --clean flag\n")
-        subprocess.run(["rm", "-r", context.resource_path], check=True)
-
-
-def _identify_project(context: Context) -> None:
-    """Identifies this project"""
-    # echo_box("Project Identification")
-    echo_newline()
-    tools = context.tools.values()
-    project_names = sorted(list({t.project_name for t in tools}))
-    logging.debug(f"Project names: {project_names}")
-    if len(project_names) > 2:
-        projects = f'{", ".join(project_names[:-1])}, and {project_names[-1]}'
-    elif project_names:
-        projects = " and ".join(project_names)
-    else:
-        echo_error("Bento can't identify this project.")
-        sys.exit(3)
-    click.secho(f"Detected project with {click.style(projects, bold=True)}\n", err=True)
-
-
-def _run_check(ctx: click.Context, clean: bool, pager: bool) -> bool:
-    """
-    Runs bento check if user agrees to prompt
-=======
             self.renderer.echo(
                 "install-ignore", "install", args=[pretty_path], skip=True
             )
@@ -353,147 +173,11 @@
             self.renderer.echo("identify", "failure")
             sys.exit(3)
         self.renderer.echo("identify", "success", args=[projects])
->>>>>>> 48931cda
 
     def _run_check(self, ctx: click.Context, clean: bool, pager: bool) -> bool:
         """
         Runs bento check if user agrees to prompt
 
-<<<<<<< HEAD
-    if clean and context.baseline_file_path.exists():
-        echo_warning("Removing archive due to passed --clean flag.\n")
-        context.baseline_file_path.unlink()
-
-    if context.baseline_file_path.exists():
-        click.secho("Bento archive is already configured on this project.", err=True)
-        echo_newline()
-    else:
-        if sys.stderr.isatty() and sys.stdin.isatty():
-            if click.confirm(
-                "Analyze this project for the first time?", default=True, err=True
-            ):
-                try:
-                    echo_box("Bento Check")
-                    ctx.invoke(check, formatter=("histo",), pager=pager)
-                except SystemExit as ex:
-                    if ex.code >= 3:
-                        raise ex
-                    return True
-        else:
-            echo_warning("Skipping project analysis due to noninteractive terminal.")
-
-    return False
-
-
-def _next_steps(diffs_created: bool) -> None:
-    if sys.stdin.isatty() and sys.stderr.isatty():
-        click.prompt(
-            click.style("Press ENTER to view next steps"),
-            default="",
-            hide_input=True,
-            show_default=False,
-            err=True,
-        )
-
-    fill_width = PRINT_WIDTH - 40
-    echo_box("Next Steps")
-
-    click.echo(
-        wrap_link(
-            "Bento is at its best when it runs automatically, either in CI or as a git hook. To learn more about these, see Bento in CI or Bento as a Git Hook in our README.",
-            0,
-            (
-                "Bento in CI",
-                "https://github.com/returntocorp/bento#running-bento-in-ci",
-            ),
-            (
-                "Bento as a Git Hook",
-                "https://github.com/returntocorp/bento#running-bento-as-a-git-hook",
-            ),
-            dim=True,
-        ),
-        err=True,
-    )
-    echo_newline()
-
-    click.secho(
-        f"""To use Bento:
-  {click.style('check project'.ljust(fill_width, LEADER_CHAR)+ " $", dim=True)} {click.style('bento check')}
-  {click.style('view archived results'.ljust(fill_width, LEADER_CHAR) + " $", dim=True)} {click.style('bento check --show-all')}
-  {click.style('disable a check'.ljust(fill_width, LEADER_CHAR)+ " $", dim=True)} {click.style('bento disable check [TOOL] [CHECK]')}
-  {click.style('enable a tool'.ljust(fill_width, LEADER_CHAR)+ " $", dim=True)} {click.style('bento enable tool [TOOL]')}
-  {click.style('install commit hook'.ljust(fill_width, LEADER_CHAR)+ " $", dim=True)} {click.style('bento install-hook')}
-  {click.style('get help for a command'.ljust(fill_width, LEADER_CHAR)+ " $", dim=True)} {click.style('bento [COMMAND] --help')}
-""",
-        err=True,
-    )
-
-    git_commit_cmd = click.style(
-        "git add .gitignore .bento?* && git commit -m 'Add Bento to project'", bold=True
-    )
-    if diffs_created:
-        click.secho(f"Please add Bento to version control:\n", err=True)
-        click.secho(f"  $ {git_commit_cmd}\n", err=True)
-
-    if sys.stdin.isatty() and sys.stderr.isatty():
-        click.prompt(
-            click.style("Press ENTER to finish initialization"),
-            default="",
-            hide_input=True,
-            show_default=False,
-            err=True,
-        )
-
-    echo_box("Thank You")
-    echo_wrap(
-        f"From all of us at r2c, thank you for trying Bento! We can’t wait to hear what you think."
-    )
-    echo_newline()
-
-    support_link_text = "support@r2c.dev"
-    gh_text = "GitHub"
-    help_block_a = click.style(f"Reach out to us at ", dim=True)
-    help_block_b = click.style(" or file an issue on ", dim=True)
-    help_block_c = click.style(". We’d love to hear from you!", dim=True)
-    click.secho(
-        wrap_link(
-            f"Help and feedback: {help_block_a}{support_link_text}{help_block_b}{gh_text}{help_block_c}",
-            (2 * ANSI_WIDTH),
-            (support_link_text, "mailto:support@r2c.dev"),
-            (gh_text, "https://github.com/returntocorp/bento/issues"),
-        ),
-        err=True,
-    )
-
-    echo_newline()
-
-    slack_link_text = "#bento"
-    fb_block_a = click.style("Join ", dim=True)
-    fb_block_b = click.style(
-        " on our community Slack. Get support, talk with other users, and share feedback.",
-        dim=True,
-    )
-    click.secho(
-        wrap_link(
-            f"Community: {fb_block_a}{slack_link_text}{fb_block_b}",
-            (2 * ANSI_WIDTH),
-            (slack_link_text, constants.SLACK_SIGNUP_LINK),
-        ),
-        err=True,
-    )
-    echo_newline()
-
-
-def _run_archive(ctx: click.Context) -> None:
-    """
-    Runs bento archive if user agrees to prompt
-
-    :return:
-    """
-    # echo_box("Bento Archive")
-    ctx.invoke(archive, show_bars=False)
-    echo_newline()
-=======
         :return: If there were findings
         """
         if clean and self.context.baseline_file_path.exists():
@@ -569,7 +253,6 @@
             or has_findings
         )
         self._next_steps(diffs_created)
->>>>>>> 48931cda
 
 
 @click.command()
@@ -593,35 +276,5 @@
     Run again after changing tool list in .bento.yml
     """
     context: Context = ctx.obj
-<<<<<<< HEAD
-
-    echo_box("Bento Initialization")
-
-    # Ask any necessary pre-install questions
-    gitignore_path = _query_gitignore_update(context)
-
-    # Perform configuration
-    bentoignore_created = _install_ignore_if_not_exists(context)
-    config_created = _install_config_if_not_exists(context)
-    _update_gitignore_if_necessary(gitignore_path)
-
-    # Perform project identification
-    _identify_project(context)
-
-    # Perform initial analysis
-    _maybe_clean_tools(context, clean)
-    has_findings = _run_check(ctx, clean, pager)
-    if has_findings:
-        _run_archive(ctx)
-
-    # Message next steps
-    diffs_created = (
-        gitignore_path is not None
-        or bentoignore_created
-        or config_created
-        or has_findings
-    )
-    _next_steps(diffs_created)
-=======
-    InitCommand(context).run(ctx, clean, pager)
->>>>>>> 48931cda
+
+    InitCommand(context).run(ctx, clean, pager)